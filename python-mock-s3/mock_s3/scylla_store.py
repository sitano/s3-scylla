--- conflicted
+++ resolved
@@ -19,11 +19,6 @@
         self.ensure_keyspace()
         self.ensure_tables()
 
-<<<<<<< HEAD
-        self.select_bucket_stmt = self.session.prepare("SELECT bucket_id, creation_date FROM s3.bucket WHERE name = ?")
-        self.insert_chunk_stmt = self.session.prepare("INSERT INTO chunk(blob_id, partition, ix, data) VALUES (?, ?, ?, ?)")
-        self.select_chunk_stmt = self.session.prepare("SELECT data FROM chunk WHERE blob_id = ? AND partition = ? AND ix = ?")
-=======
         self.create_bucket_stmt = self.session.prepare("INSERT INTO bucket "
                                                        "(name, bucket_id, creation_date, metadata) VALUES "
                                                        "(?, uuid(), currentTimestamp(), NULL)")
@@ -31,7 +26,7 @@
         self.select_bucket_stmt = self.session.prepare("SELECT bucket_id, creation_date FROM bucket WHERE name = ?")
         self.insert_chunk_stmt = self.session.prepare("INSERT INTO chunk (blob_id, partition, ix, data) VALUES "
                                                       "(?, ?, ?, ?)")
->>>>>>> 69088678
+        self.select_chunk_stmt = self.session.prepare("SELECT data FROM chunk WHERE blob_id = ? AND partition = ? AND ix = ?")
 
     def ensure_keyspace(self):
         self.session.execute('''
